--- conflicted
+++ resolved
@@ -292,30 +292,19 @@
 	defer rows.Close()
 
 	for rows.Next() {
-<<<<<<< HEAD
 		var colName, colType, colFullType, udtName string
-		var defaultValue, arrayType *string
-		var nullable, identity, unique bool
-		if err := rows.Scan(&colName, &colType, &colFullType, &udtName, &arrayType, &defaultValue, &nullable, &identity, &unique); err != nil {
-=======
-		var colName, colType, udtName string
 		var defaultValue, arrayType, domainName *string
 		var nullable, identity, unique bool
-		if err := rows.Scan(&colName, &colType, &udtName, &arrayType, &domainName, &defaultValue, &nullable, &identity, &unique); err != nil {
->>>>>>> f6903993
+		if err := rows.Scan(&colName, &colType, &colFullType, &udtName, &arrayType, &domainName, &defaultValue, &nullable, &identity, &unique); err != nil {
 			return nil, errors.Wrapf(err, "unable to scan for table %s", tableName)
 		}
 
 		column := drivers.Column{
 			Name:       colName,
 			DBType:     colType,
-<<<<<<< HEAD
 			FullDBType: colFullType,
 			ArrType:    arrayType,
-=======
-			ArrType:    arrayType,
 			DomainName: domainName,
->>>>>>> f6903993
 			UDTName:    udtName,
 			Nullable:   nullable,
 			Unique:     unique,
